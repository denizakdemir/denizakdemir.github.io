<<<<<<< HEAD
# Chirpy Starter

[![Gem Version](https://img.shields.io/gem/v/jekyll-theme-chirpy)][gem]&nbsp;
[![GitHub license](https://img.shields.io/github/license/cotes2020/chirpy-starter.svg?color=blue)][mit]

When installing the [**Chirpy**][chirpy] theme through [RubyGems.org][gem], Jekyll can only read files in the folders
`_data`, `_layouts`, `_includes`, `_sass` and `assets`, as well as a small part of options of the `_config.yml` file
from the theme's gem. If you have ever installed this theme gem, you can use the command
`bundle info --path jekyll-theme-chirpy` to locate these files.

The Jekyll team claims that this is to leave the ball in the user’s court, but this also results in users not being
able to enjoy the out-of-the-box experience when using feature-rich themes.

To fully use all the features of **Chirpy**, you need to copy the other critical files from the theme's gem to your
Jekyll site. The following is a list of targets:

```shell
.
├── _config.yml
├── _plugins
├── _tabs
└── index.html
```

To save you time, and also in case you lose some files while copying, we extract those files/configurations of the
latest version of the **Chirpy** theme and the [CD][CD] workflow to here, so that you can start writing in minutes.

## Usage

Check out the [theme's docs](https://github.com/cotes2020/jekyll-theme-chirpy/wiki).

## Contributing

This repository is automatically updated with new releases from the theme repository. If you encounter any issues or want to contribute to its improvement, please visit the [theme repository][chirpy] to provide feedback.

## License

This work is published under [MIT][mit] License.

[gem]: https://rubygems.org/gems/jekyll-theme-chirpy
[chirpy]: https://github.com/cotes2020/jekyll-theme-chirpy/
[CD]: https://en.wikipedia.org/wiki/Continuous_deployment
[mit]: https://github.com/cotes2020/chirpy-starter/blob/master/LICENSE
=======
# denizakdemir.github.io
Deniz Akdemir professional and personal blogs
>>>>>>> f811e82b
<|MERGE_RESOLUTION|>--- conflicted
+++ resolved
@@ -1,48 +1,2 @@
-<<<<<<< HEAD
-# Chirpy Starter
-
-[![Gem Version](https://img.shields.io/gem/v/jekyll-theme-chirpy)][gem]&nbsp;
-[![GitHub license](https://img.shields.io/github/license/cotes2020/chirpy-starter.svg?color=blue)][mit]
-
-When installing the [**Chirpy**][chirpy] theme through [RubyGems.org][gem], Jekyll can only read files in the folders
-`_data`, `_layouts`, `_includes`, `_sass` and `assets`, as well as a small part of options of the `_config.yml` file
-from the theme's gem. If you have ever installed this theme gem, you can use the command
-`bundle info --path jekyll-theme-chirpy` to locate these files.
-
-The Jekyll team claims that this is to leave the ball in the user’s court, but this also results in users not being
-able to enjoy the out-of-the-box experience when using feature-rich themes.
-
-To fully use all the features of **Chirpy**, you need to copy the other critical files from the theme's gem to your
-Jekyll site. The following is a list of targets:
-
-```shell
-.
-├── _config.yml
-├── _plugins
-├── _tabs
-└── index.html
-```
-
-To save you time, and also in case you lose some files while copying, we extract those files/configurations of the
-latest version of the **Chirpy** theme and the [CD][CD] workflow to here, so that you can start writing in minutes.
-
-## Usage
-
-Check out the [theme's docs](https://github.com/cotes2020/jekyll-theme-chirpy/wiki).
-
-## Contributing
-
-This repository is automatically updated with new releases from the theme repository. If you encounter any issues or want to contribute to its improvement, please visit the [theme repository][chirpy] to provide feedback.
-
-## License
-
-This work is published under [MIT][mit] License.
-
-[gem]: https://rubygems.org/gems/jekyll-theme-chirpy
-[chirpy]: https://github.com/cotes2020/jekyll-theme-chirpy/
-[CD]: https://en.wikipedia.org/wiki/Continuous_deployment
-[mit]: https://github.com/cotes2020/chirpy-starter/blob/master/LICENSE
-=======
 # denizakdemir.github.io
-Deniz Akdemir professional and personal blogs
->>>>>>> f811e82b
+deniz akdemir professional and personal blogs